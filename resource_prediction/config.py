"""Project configuration and hyperparameter search spaces."""

from pathlib import Path
import importlib

import optuna


def _import_model_class(module_path: str, class_name: str):
    """Dynamically import a model class to avoid manual imports."""
    try:
        module = importlib.import_module(module_path)
        return getattr(module, class_name)
    except (ImportError, AttributeError) as e:
        raise ImportError(f"Could not import {class_name} from {module_path}: {e}")


class Config:
    """
    Central configuration class for the resource prediction project.

    This class holds all static configuration values, including file paths,
    feature definitions, and hyperparameter search spaces for all models.
    """

    PROJECT_ROOT = Path(__file__).parent.parent
    DATA_DIR = PROJECT_ROOT / "data"
    OUTPUT_DIR = PROJECT_ROOT / "artifacts" / "experiments"
    MODELS_DIR = PROJECT_ROOT / "artifacts" / "trained_models"
    ALLOCATION_PLOT_PATH = OUTPUT_DIR / "memory_allocation_plot.png"
    ALLOCATION_SUMMARY_REPORT_PATH = OUTPUT_DIR / "allocation_summary_report.csv"

    RAW_DATA_PATH = DATA_DIR / "raw" / "build-data-4.csv"
    PROCESSED_DATA_DIR = DATA_DIR / "processed"
    BASELINE_STATS_PATH = PROCESSED_DATA_DIR / "baseline_allocation_stats.pkl"
    X_TRAIN_PATH = PROCESSED_DATA_DIR / "X_train.pkl"
    Y_TRAIN_PATH = PROCESSED_DATA_DIR / "y_train.pkl"
    X_TEST_PATH = PROCESSED_DATA_DIR / "X_test.pkl"
    Y_TEST_PATH = PROCESSED_DATA_DIR / "y_test.pkl"

    OPTUNA_DB_DIR = OUTPUT_DIR / "optuna_db"
    REGRESSION_RESULTS_CSV_PATH = OUTPUT_DIR / "regression_results.csv"
    CLASSIFICATION_RESULTS_CSV_PATH = OUTPUT_DIR / "classification_results.csv"
    RESULTS_PLOT_PATH = OUTPUT_DIR / "comparison_chart.png"

    TARGET_COLUMN_RAW = "max_rss"
    TARGET_COLUMN_PROCESSED = "max_rss_gb"
    TEST_SET_FRACTION = 0.20
    RANDOM_STATE = 42

    BASE_FEATURES = [
        "location",
        "component",
        "makeType",
        "bp_arch",
        "bp_compiler",
        "bp_opt",
        "ts_year",
        "ts_month",
        "ts_dow",
        "ts_hour",
        "ts_weekofyear",
        "branch_prefix",
        "jobs",
        "localJobs",
        "target_cnt",
        "target_has_dist",
        "branch_id_str",
        "lag_1_grouped",
        "lag_max_rss_global_w5",
        "rolling_p95_rss_g1_w5",
    ]
    QUANT_FEATURES = [
        "build_load",
        "target_intensity",
        "debug_multiplier",
        "heavy_target_flag",
        "high_parallelism",
    ]
    ALL_FEATURES = list(dict.fromkeys(BASE_FEATURES + QUANT_FEATURES))

    CV_SPLITS = 3
<<<<<<< HEAD
    N_CALLS_PER_FAMILY = 64
    NUM_PARALLEL_WORKERS = 48
=======
    N_CALLS_PER_FAMILY = 51
    NUM_PARALLEL_WORKERS = 32
>>>>>>> 867f29ce

    MODEL_FAMILIES = {
        "qe_regression": {
            "type": "regression",
            "base_model": "quantile_ensemble",
            "class": _import_model_class("resource_prediction.models", "QuantileEnsemblePredictor"),
        },
        "lgb_xgb_ensemble": {
            "type": "regression",
            "base_model": "lgb_xgb_quantile_ensemble",
            "class": _import_model_class("resource_prediction.models", "LGBXGBQuantileEnsemble"),
        },
        "gb_lgb_ensemble": {
            "type": "regression",
            "base_model": "gb_lgb_quantile_ensemble",
            "class": _import_model_class("resource_prediction.models", "GBLGBQuantileEnsemble"),
        },
        "xgb_cat_ensemble": {
            "type": "regression",
            "base_model": "xgb_cat_quantile_ensemble",
            "class": _import_model_class("resource_prediction.models", "XGBCatQuantileEnsemble"),
        },
        "lgb_cat_ensemble": {
            "type": "regression",
            "base_model": "lgb_cat_quantile_ensemble",
            "class": _import_model_class("resource_prediction.models", "LGBCatQuantileEnsemble"),
        },
        "xgb_xgb_ensemble": {
            "type": "regression",
            "base_model": "xgb_xgb_quantile_ensemble",
            "class": _import_model_class("resource_prediction.models", "XGBXGBQuantileEnsemble"),
        },
        "xgb_xgb_max_ensemble": {
            "type": "regression", 
            "base_model": "xgb_xgb_max_quantile_ensemble",
            "class": _import_model_class("resource_prediction.models", "XGBXGBMaxQuantileEnsemble"),
        },
        "xgb_xgb_weighted_ensemble": {
            "type": "regression",
            "base_model": "xgb_xgb_weighted_quantile_ensemble", 
            "class": _import_model_class("resource_prediction.models", "XGBXGBWeightedQuantileEnsemble"),
        },
        "xgb_xgb_confidence_ensemble": {
            "type": "regression",
            "base_model": "xgb_xgb_confidence_quantile_ensemble",
            "class": _import_model_class("resource_prediction.models", "XGBXGBConfidenceEnsemble"),
        },
        "xgb_xgb_adaptive_safety_ensemble": {
            "type": "regression",
            "base_model": "xgb_xgb_adaptive_safety_quantile_ensemble",
            "class": _import_model_class("resource_prediction.models", "XGBXGBAdaptiveSafetyEnsemble"),
        },
        "xgb_xgb_selective_ensemble": {
            "type": "regression",
            "base_model": "xgb_xgb_selective_quantile_ensemble",
            "class": _import_model_class("resource_prediction.models", "XGBXGBSelectiveEnsemble"),
        },
        "xgboost_classification": {
            "type": "classification",
            "base_model": "xgboost",
<<<<<<< HEAD
            "class": _import_model_class("resource_prediction.models", "XGBoostClassifier"),
=======
            "class": XGBoostClassifier,
            "confidence_threshold_tuning": True,
>>>>>>> 867f29ce
        },
        "xgboost_regression": {
            "type": "regression",
            "base_model": "xgboost",
            "class": _import_model_class("resource_prediction.models", "XGBoostRegressor"),
        },
        "lightgbm_classification": {
            "type": "classification",
            "base_model": "lightgbm",
<<<<<<< HEAD
            "class": _import_model_class("resource_prediction.models", "LightGBMClassifier"),
=======
            "class": LightGBMClassifier,
            "confidence_threshold_tuning": True,
>>>>>>> 867f29ce
        },
        "rf_classification": {
            "type": "classification",
            "base_model": "random_forest",
<<<<<<< HEAD
            "class": _import_model_class("resource_prediction.models", "RandomForestClassifier"),
=======
            "class": RandomForestClassifier,
            "confidence_threshold_tuning": True,
>>>>>>> 867f29ce
        },
        "lightgbm_regression": {
            "type": "regression",
            "base_model": "lightgbm",
            "class": _import_model_class("resource_prediction.models", "LightGBMRegressor"),
        },
        "lr_classification": {
            "type": "classification",
            "base_model": "logistic_regression",
<<<<<<< HEAD
            "class": _import_model_class("resource_prediction.models", "LogisticRegression"),
=======
            "class": LogisticRegression,
            "confidence_threshold_tuning": True,
>>>>>>> 867f29ce
        },
        "sizey_regression": {
            "type": "regression",
            "base_model": "sizey",
            "class": _import_model_class("resource_prediction.models", "SizeyPredictor"),
        },
    }

    # Hyperparameter configuration system
    # No shared parameters, no cross-contamination between models
    HYPERPARAMETER_CONFIGS = {
        # Quantile Ensemble Regression - only QE-specific parameters
        "qe_regression": {
            "use_quant_feats": {"choices": [True, False], "default": True},
            "alpha": {"choices": [0.90, 0.95, 0.98, 0.99], "default": 0.95},
            "safety": {"min": 1.00, "max": 1.15, "type": "float", "default": 1.05},
            "gb_n_estimators": {"min": 200, "max": 700, "type": "int", "default": 300},
            "gb_max_depth": {"min": 3, "max": 9, "type": "int", "default": 6},
            "gb_lr": {
                "min": 0.01,
                "max": 0.15,
                "type": "float",
                "log": True,
                "default": 0.05,
            },
            "xgb_n_estimators": {"min": 200, "max": 700, "type": "int", "default": 300},
            "xgb_max_depth": {"min": 3, "max": 9, "type": "int", "default": 6},
            "xgb_lr": {
                "min": 0.01,
                "max": 0.15,
                "type": "float",
                "log": True,
                "default": 0.05,
            },
        },
        # LightGBM + XGBoost Ensemble
        "lgb_xgb_ensemble": {
            "use_quant_feats": {"choices": [True, False], "default": True},
            "alpha": {"choices": [0.90, 0.95, 0.98, 0.99], "default": 0.95},
            "safety": {"min": 1.00, "max": 1.15, "type": "float", "default": 1.05},
            "lgb_n_estimators": {"min": 200, "max": 700, "type": "int", "default": 300},
            "lgb_num_leaves": {"min": 15, "max": 100, "type": "int", "default": 31},
            "lgb_lr": {
                "min": 0.01,
                "max": 0.15,
                "type": "float",
                "log": True,
                "default": 0.05,
            },
            "xgb_n_estimators": {"min": 200, "max": 700, "type": "int", "default": 300},
            "xgb_max_depth": {"min": 3, "max": 9, "type": "int", "default": 6},
            "xgb_lr": {
                "min": 0.01,
                "max": 0.15,
                "type": "float",
                "log": True,
                "default": 0.05,
            },
        },
        # GradientBoosting + LightGBM Ensemble
        "gb_lgb_ensemble": {
            "use_quant_feats": {"choices": [True, False], "default": True},
            "alpha": {"choices": [0.90, 0.95, 0.98, 0.99], "default": 0.95},
            "safety": {"min": 1.00, "max": 1.15, "type": "float", "default": 1.05},
            "gb_n_estimators": {"min": 200, "max": 700, "type": "int", "default": 300},
            "gb_max_depth": {"min": 3, "max": 9, "type": "int", "default": 6},
            "gb_lr": {
                "min": 0.01,
                "max": 0.15,
                "type": "float",
                "log": True,
                "default": 0.05,
            },
            "lgb_n_estimators": {"min": 200, "max": 700, "type": "int", "default": 300},
            "lgb_num_leaves": {"min": 15, "max": 100, "type": "int", "default": 31},
            "lgb_lr": {
                "min": 0.01,
                "max": 0.15,
                "type": "float",
                "log": True,
                "default": 0.05,
            },
        },
        # XGBoost + CatBoost Ensemble
        "xgb_cat_ensemble": {
            "use_quant_feats": {"choices": [True, False], "default": True},
            "alpha": {"choices": [0.90, 0.95, 0.98, 0.99], "default": 0.95},
            "safety": {"min": 1.00, "max": 1.15, "type": "float", "default": 1.05},
            "xgb_n_estimators": {"min": 200, "max": 700, "type": "int", "default": 300},
            "xgb_max_depth": {"min": 3, "max": 9, "type": "int", "default": 6},
            "xgb_lr": {
                "min": 0.01,
                "max": 0.15,
                "type": "float",
                "log": True,
                "default": 0.05,
            },
            "cat_iterations": {"min": 200, "max": 700, "type": "int", "default": 300},
            "cat_depth": {"min": 3, "max": 9, "type": "int", "default": 6},
            "cat_lr": {
                "min": 0.01,
                "max": 0.15,
                "type": "float",
                "log": True,
                "default": 0.05,
            },
        },
        # LightGBM + CatBoost Ensemble
        "lgb_cat_ensemble": {
            "use_quant_feats": {"choices": [True, False], "default": True},
            "alpha": {"choices": [0.90, 0.95, 0.98, 0.99], "default": 0.95},
            "safety": {"min": 1.00, "max": 1.15, "type": "float", "default": 1.05},
            "lgb_n_estimators": {"min": 200, "max": 700, "type": "int", "default": 300},
            "lgb_num_leaves": {"min": 15, "max": 100, "type": "int", "default": 31},
            "lgb_lr": {
                "min": 0.01,
                "max": 0.15,
                "type": "float",
                "log": True,
                "default": 0.05,
            },
            "cat_iterations": {"min": 200, "max": 700, "type": "int", "default": 300},
            "cat_depth": {"min": 3, "max": 9, "type": "int", "default": 6},
            "cat_lr": {
                "min": 0.01,
                "max": 0.15,
                "type": "float",
                "log": True,
                "default": 0.05,
            },
        },
        # XGBoost + XGBoost Specialized Ensemble
        "xgb_xgb_ensemble": {
            "use_quant_feats": {"choices": [True, False], "default": True},
            "alpha": {"choices": [0.90, 0.95, 0.98, 0.99], "default": 0.95},
            "safety": {"min": 1.00, "max": 1.15, "type": "float", "default": 1.05},
            # Conservative model parameters (higher quantile, deeper trees, fewer estimators)
            "conservative_quantile": {"choices": [0.95, 0.98, 0.99], "default": 0.98},
            "conservative_n_estimators": {"min": 100, "max": 400, "type": "int", "default": 200},
            "conservative_max_depth": {"min": 6, "max": 12, "type": "int", "default": 8},
            "conservative_lr": {
                "min": 0.01,
                "max": 0.10,
                "type": "float",
                "log": True,
                "default": 0.03,
            },
            # Aggressive model parameters (lower quantile, shallower trees, more estimators)
            "aggressive_quantile": {"choices": [0.85, 0.90, 0.95], "default": 0.90},
            "aggressive_n_estimators": {"min": 300, "max": 800, "type": "int", "default": 500},
            "aggressive_max_depth": {"min": 3, "max": 7, "type": "int", "default": 5},
            "aggressive_lr": {
                "min": 0.03,
                "max": 0.20,
                "type": "float",
                "log": True,
                "default": 0.08,
            },
        },
        # XGBoost + XGBoost Max Ensemble (traditional maximum selection)
        "xgb_xgb_max_ensemble": {
            "use_quant_feats": {"choices": [True, False], "default": True},
            "alpha": {"choices": [0.90, 0.95, 0.98, 0.99], "default": 0.95},
            "safety": {"min": 1.00, "max": 1.15, "type": "float", "default": 1.05},
            # Conservative model parameters (higher quantile, deeper trees, fewer estimators)
            "conservative_quantile": {"choices": [0.95, 0.98, 0.99], "default": 0.98},
            "conservative_n_estimators": {"min": 100, "max": 400, "type": "int", "default": 200},
            "conservative_max_depth": {"min": 6, "max": 12, "type": "int", "default": 8},
            "conservative_lr": {
                "min": 0.01,
                "max": 0.10,
                "type": "float",
                "log": True,
                "default": 0.03,
            },
            # Aggressive model parameters (lower quantile, shallower trees, more estimators)
            "aggressive_quantile": {"choices": [0.85, 0.90, 0.95], "default": 0.90},
            "aggressive_n_estimators": {"min": 300, "max": 800, "type": "int", "default": 500},
            "aggressive_max_depth": {"min": 3, "max": 7, "type": "int", "default": 5},
            "aggressive_lr": {
                "min": 0.03,
                "max": 0.20,
                "type": "float",
                "log": True,
                "default": 0.08,
            },
        },
        # XGBoost + XGBoost Weighted Ensemble (intelligent routing)
        "xgb_xgb_weighted_ensemble": {
            "use_quant_feats": {"choices": [True, False], "default": True},
            "alpha": {"choices": [0.90, 0.95, 0.98, 0.99], "default": 0.95},
            "safety": {"min": 1.00, "max": 1.15, "type": "float", "default": 1.05},
            # Conservative model parameters (higher quantile, deeper trees, fewer estimators)
            "conservative_quantile": {"choices": [0.95, 0.98, 0.99], "default": 0.98},
            "conservative_n_estimators": {"min": 100, "max": 400, "type": "int", "default": 200},
            "conservative_max_depth": {"min": 6, "max": 12, "type": "int", "default": 8},
            "conservative_lr": {
                "min": 0.01,
                "max": 0.10,
                "type": "float",
                "log": True,
                "default": 0.03,
            },
            # Aggressive model parameters (lower quantile, shallower trees, more estimators)
            "aggressive_quantile": {"choices": [0.85, 0.90, 0.95], "default": 0.90},
            "aggressive_n_estimators": {"min": 300, "max": 800, "type": "int", "default": 500},
            "aggressive_max_depth": {"min": 3, "max": 7, "type": "int", "default": 5},
            "aggressive_lr": {
                "min": 0.03,
                "max": 0.20,
                "type": "float",
                "log": True,
                "default": 0.08,
            },
        },
        # XGBoost + XGBoost Confidence Ensemble (confidence-based selection)
        "xgb_xgb_confidence_ensemble": {
            "use_quant_feats": {"choices": [True, False], "default": True},
            "alpha": {"choices": [0.90, 0.95, 0.98, 0.99], "default": 0.95},
            "safety": {"min": 1.00, "max": 1.15, "type": "float", "default": 1.05},
            # Conservative model parameters (higher quantile, deeper trees, fewer estimators)
            "conservative_quantile": {"choices": [0.95, 0.98, 0.99], "default": 0.98},
            "conservative_n_estimators": {"min": 100, "max": 400, "type": "int", "default": 200},
            "conservative_max_depth": {"min": 6, "max": 12, "type": "int", "default": 8},
            "conservative_lr": {
                "min": 0.01,
                "max": 0.10,
                "type": "float",
                "log": True,
                "default": 0.03,
            },
            # Aggressive model parameters (lower quantile, shallower trees, more estimators)
            "aggressive_quantile": {"choices": [0.85, 0.90, 0.95], "default": 0.90},
            "aggressive_n_estimators": {"min": 300, "max": 800, "type": "int", "default": 500},
            "aggressive_max_depth": {"min": 3, "max": 7, "type": "int", "default": 5},
            "aggressive_lr": {
                "min": 0.03,
                "max": 0.20,
                "type": "float",
                "log": True,
                "default": 0.08,
            },
        },
        # XGBoost + XGBoost Adaptive Safety Ensemble (adaptive safety factors)
        "xgb_xgb_adaptive_safety_ensemble": {
            "use_quant_feats": {"choices": [True, False], "default": True},
            "alpha": {"choices": [0.90, 0.95, 0.98, 0.99], "default": 0.95},
            "safety": {"min": 1.00, "max": 1.15, "type": "float", "default": 1.05},
            # Conservative model parameters (higher quantile, deeper trees, fewer estimators)
            "conservative_quantile": {"choices": [0.95, 0.98, 0.99], "default": 0.98},
            "conservative_n_estimators": {"min": 100, "max": 400, "type": "int", "default": 200},
            "conservative_max_depth": {"min": 6, "max": 12, "type": "int", "default": 8},
            "conservative_lr": {
                "min": 0.01,
                "max": 0.10,
                "type": "float",
                "log": True,
                "default": 0.03,
            },
            # Aggressive model parameters (lower quantile, shallower trees, more estimators)
            "aggressive_quantile": {"choices": [0.85, 0.90, 0.95], "default": 0.90},
            "aggressive_n_estimators": {"min": 300, "max": 800, "type": "int", "default": 500},
            "aggressive_max_depth": {"min": 3, "max": 7, "type": "int", "default": 5},
            "aggressive_lr": {
                "min": 0.03,
                "max": 0.20,
                "type": "float",
                "log": True,
                "default": 0.08,
            },
        },
        # XGBoost + XGBoost Selective Ensemble (selective conservative usage)
        "xgb_xgb_selective_ensemble": {
            "use_quant_feats": {"choices": [True, False], "default": True},
            "alpha": {"choices": [0.90, 0.95, 0.98, 0.99], "default": 0.95},
            "safety": {"min": 1.00, "max": 1.15, "type": "float", "default": 1.05},
            # Conservative model parameters (higher quantile, deeper trees, fewer estimators)
            "conservative_quantile": {"choices": [0.95, 0.98, 0.99], "default": 0.98},
            "conservative_n_estimators": {"min": 100, "max": 400, "type": "int", "default": 200},
            "conservative_max_depth": {"min": 6, "max": 12, "type": "int", "default": 8},
            "conservative_lr": {
                "min": 0.01,
                "max": 0.10,
                "type": "float",
                "log": True,
                "default": 0.03,
            },
            # Aggressive model parameters (lower quantile, shallower trees, more estimators)
            "aggressive_quantile": {"choices": [0.85, 0.90, 0.95], "default": 0.90},
            "aggressive_n_estimators": {"min": 300, "max": 800, "type": "int", "default": 500},
            "aggressive_max_depth": {"min": 3, "max": 7, "type": "int", "default": 5},
            "aggressive_lr": {
                "min": 0.03,
                "max": 0.20,
                "type": "float",
                "log": True,
                "default": 0.08,
            },
        },
        # XGBoost Regression - only XGBoost regression parameters
        "xgboost_regression": {
            "use_quant_feats": {"choices": [True, False], "default": True},
            "alpha": {"choices": [0.90, 0.95, 0.98, 0.99], "default": 0.95},
            "n_estimators": {"min": 200, "max": 800, "type": "int", "default": 400},
            "max_depth": {"min": 4, "max": 10, "type": "int", "default": 6},
            "learning_rate": {
                "min": 0.01,
                "max": 0.2,
                "type": "float",
                "log": True,
                "default": 0.1,
            },
        },
        # XGBoost Classification - only XGBoost classification parameters
        "xgboost_classification": {
            "use_quant_feats": {"choices": [True, False], "default": True},
            "n_bins": {"min": 3, "max": 15, "type": "int", "default": 7},
            "strategy": {
                "choices": ["uniform", "quantile", "kmeans"],
                "default": "uniform",
            },
            "n_estimators": {"min": 200, "max": 800, "type": "int", "default": 400},
            "max_depth": {"min": 4, "max": 10, "type": "int", "default": 6},
            "learning_rate": {
                "min": 0.01,
                "max": 0.2,
                "type": "float",
                "log": True,
                "default": 0.1,
            },
        },
        # LightGBM Regression - only LightGBM regression parameters
        "lightgbm_regression": {
            "use_quant_feats": {"choices": [True, False], "default": True},
            "alpha": {"choices": [0.90, 0.95, 0.98, 0.99], "default": 0.95},
            "n_estimators": {"min": 100, "max": 700, "type": "int", "default": 400},
            "num_leaves": {"min": 20, "max": 60, "type": "int", "default": 31},
            "learning_rate": {
                "min": 0.01,
                "max": 0.2,
                "type": "float",
                "log": True,
                "default": 0.1,
            },
            # max_depth is optional for LightGBM, not included by default
        },
        # LightGBM Classification - only LightGBM classification parameters
        "lightgbm_classification": {
            "use_quant_feats": {"choices": [True, False], "default": True},
            "n_bins": {"min": 3, "max": 15, "type": "int", "default": 7},
            "strategy": {
                "choices": ["uniform", "quantile", "kmeans"],
                "default": "uniform",
            },
            "n_estimators": {"min": 200, "max": 800, "type": "int", "default": 400},
            "max_depth": {"min": 4, "max": 10, "type": "int", "default": 6},
            "num_leaves": {"min": 20, "max": 64, "type": "int", "default": 31},
            "learning_rate": {
                "min": 0.01,
                "max": 0.2,
                "type": "float",
                "log": True,
                "default": 0.1,
            },
        },
        # Random Forest Classification - only RF parameters (no alpha, no learning_rate)
        "rf_classification": {
            "use_quant_feats": {"choices": [True, False], "default": True},
            "n_bins": {"min": 3, "max": 15, "type": "int", "default": 7},
            "strategy": {
                "choices": ["uniform", "quantile", "kmeans"],
                "default": "uniform",
            },
            "n_estimators": {"min": 200, "max": 700, "type": "int", "default": 300},
            "max_depth": {"min": 6, "max": 15, "type": "int", "default": 10},
        },
        # Logistic Regression Classification - only LR parameters
        "lr_classification": {
            "use_quant_feats": {"choices": [True, False], "default": True},
            "n_bins": {"min": 3, "max": 15, "type": "int", "default": 7},
            "strategy": {
                "choices": ["uniform", "quantile", "kmeans"],
                "default": "uniform",
            },
            "C": {
                "min": 1e-2,
                "max": 10.0,
                "type": "float",
                "log": True,
                "default": 1.0,
            },
            "solver": {"choices": ["liblinear", "saga"], "default": "liblinear"},
            "penalty": {"choices": ["l1", "l2", "elasticnet"], "default": "l2"},
            "l1_ratio": {
                "min": 0,
                "max": 1,
                "type": "float",
                "default": 0.5,
            },  # Only used with elasticnet
        },
        # Sizey Regression - Sizey-specific parameters
        "sizey_regression": {
            "use_quant_feats": {"choices": [True, False], "default": True},
            "sizey_alpha": {"min": 0.01, "max": 0.5, "type": "float", "default": 0.1},
            "offset_strat": {
                "choices": ["DYNAMIC", "STD", "MED_UNDER", "MED_ALL", "STDUNDER"],
                "default": "DYNAMIC",
            },
            "error_strat": {
                "choices": ["MAX_EVER_OBSERVED", "DOUBLE"],
                "default": "MAX_EVER_OBSERVED",
            },
            "use_softmax": {"choices": [True, False], "default": True},
            "error_metric": {
                "choices": ["smoothed_mape", "neg_mean_squared_error"],
                "default": "smoothed_mape",
            },
        },
    }

    @staticmethod
    def _suggest_param(trial, param_name, param_config):
        """
        Helper method to generate optuna suggestion based on parameter configuration.

        Args:
            trial: Optuna trial object
            param_name (str): Name of the parameter
            param_config (dict): Configuration for the parameter

        Returns:
            Suggested parameter value
        """
        if "choices" in param_config:
            return trial.suggest_categorical(param_name, param_config["choices"])
        elif param_config.get("type") == "int":
            return trial.suggest_int(
                param_name, param_config["min"], param_config["max"]
            )
        elif param_config.get("type") == "float":
            log = param_config.get("log", False)
            return trial.suggest_float(
                param_name, param_config["min"], param_config["max"], log=log
            )
        else:
            raise ValueError(
                f"Invalid parameter configuration for {param_name}: {param_config}"
            )

    @staticmethod
    def _apply_family_specific_transformations(params, family_name):
        """Applies model-specific transformations, like setting objectives."""
        if family_name == "xgboost_regression":
            params["objective"] = "reg:quantileerror"
            if "alpha" in params:
                params["quantile_alpha"] = params.pop("alpha")
        elif family_name == "lightgbm_regression":
            params["objective"] = "quantile"
        elif family_name == "lr_classification":
            if params.get("penalty") != "elasticnet" and "l1_ratio" in params:
                params.pop("l1_ratio")
            # Pruning for incompatible solver/penalty combinations
            if (
                params.get("solver") == "liblinear"
                and params.get("penalty") == "elasticnet"
            ) or (
                params.get("penalty") == "elasticnet" and params.get("solver") != "saga"
            ):
                raise optuna.exceptions.TrialPruned()
        return params

    @staticmethod
    def get_search_space(trial, family_name):
        """
        Defines the hyperparameter search space for a given model family.

        Args:
            trial (optuna.trial.Trial): The Optuna trial object.
            family_name (str): The model family name.

        Returns:
            dict: A dictionary of suggested hyperparameters for the trial.
        """
        params = {}
        family_config = Config.HYPERPARAMETER_CONFIGS.get(family_name, {})
        if not family_config:
            raise ValueError(f"No config for model family '{family_name}'")

        for param, config in family_config.items():
            params[param] = Config._suggest_param(trial, param, config)

        params = Config._apply_family_specific_transformations(params, family_name)

        # Add confidence threshold for classification models if enabled
        family_info = Config.MODEL_FAMILIES.get(family_name, {})
        if family_info.get("confidence_threshold_tuning"):
            params["confidence_threshold"] = trial.suggest_float(
                "confidence_threshold", 0.7, 1.0, step=0.05
            )

        return params

    @staticmethod
    def get_defaults(family_name):
        """
        Get default hyperparameters for a given model family.

        Args:
            family_name (str): The model family name.

        Returns:
            dict: A dictionary of default hyperparameters.
        """
        params = {}
        family_config = Config.HYPERPARAMETER_CONFIGS.get(family_name, {})
        if not family_config:
            raise ValueError(f"No config for model family '{family_name}'")

        for param, config in family_config.items():
            if "default" in config:
                params[param] = config["default"]
            else:
                raise ValueError(f"No default for '{param}' in '{family_name}'")

        return Config._apply_family_specific_transformations(params, family_name)<|MERGE_RESOLUTION|>--- conflicted
+++ resolved
@@ -1,18 +1,29 @@
 """Project configuration and hyperparameter search spaces."""
 
 from pathlib import Path
-import importlib
-
 import optuna
 
-
-def _import_model_class(module_path: str, class_name: str):
-    """Dynamically import a model class to avoid manual imports."""
-    try:
-        module = importlib.import_module(module_path)
-        return getattr(module, class_name)
-    except (ImportError, AttributeError) as e:
-        raise ImportError(f"Could not import {class_name} from {module_path}: {e}")
+# Direct model imports following Zmart's pattern
+from resource_prediction.models import (
+    QuantileEnsemblePredictor,
+    LGBXGBQuantileEnsemble,
+    GBLGBQuantileEnsemble,
+    XGBCatQuantileEnsemble,
+    LGBCatQuantileEnsemble,
+    XGBXGBQuantileEnsemble,
+    XGBXGBMaxQuantileEnsemble,
+    XGBXGBWeightedQuantileEnsemble,
+    XGBXGBConfidenceEnsemble,
+    XGBXGBAdaptiveSafetyEnsemble,
+    XGBXGBSelectiveEnsemble,
+    XGBoostClassifier,
+    XGBoostRegressor,
+    LightGBMClassifier,
+    LightGBMRegressor,
+    RandomForestClassifier,
+    LogisticRegression,
+    SizeyPredictor,
+)
 
 
 class Config:
@@ -80,128 +91,108 @@
     ALL_FEATURES = list(dict.fromkeys(BASE_FEATURES + QUANT_FEATURES))
 
     CV_SPLITS = 3
-<<<<<<< HEAD
-    N_CALLS_PER_FAMILY = 64
-    NUM_PARALLEL_WORKERS = 48
-=======
-    N_CALLS_PER_FAMILY = 51
-    NUM_PARALLEL_WORKERS = 32
->>>>>>> 867f29ce
+    N_CALLS_PER_FAMILY = 51  # Use Zmart's optimized value
+    NUM_PARALLEL_WORKERS = 32  # Use Zmart's optimized value
 
     MODEL_FAMILIES = {
         "qe_regression": {
             "type": "regression",
             "base_model": "quantile_ensemble",
-            "class": _import_model_class("resource_prediction.models", "QuantileEnsemblePredictor"),
+            "class": QuantileEnsemblePredictor,
         },
         "lgb_xgb_ensemble": {
             "type": "regression",
             "base_model": "lgb_xgb_quantile_ensemble",
-            "class": _import_model_class("resource_prediction.models", "LGBXGBQuantileEnsemble"),
+            "class": LGBXGBQuantileEnsemble,
         },
         "gb_lgb_ensemble": {
             "type": "regression",
             "base_model": "gb_lgb_quantile_ensemble",
-            "class": _import_model_class("resource_prediction.models", "GBLGBQuantileEnsemble"),
+            "class": GBLGBQuantileEnsemble,
         },
         "xgb_cat_ensemble": {
             "type": "regression",
             "base_model": "xgb_cat_quantile_ensemble",
-            "class": _import_model_class("resource_prediction.models", "XGBCatQuantileEnsemble"),
+            "class": XGBCatQuantileEnsemble,
         },
         "lgb_cat_ensemble": {
             "type": "regression",
             "base_model": "lgb_cat_quantile_ensemble",
-            "class": _import_model_class("resource_prediction.models", "LGBCatQuantileEnsemble"),
+            "class": LGBCatQuantileEnsemble,
         },
         "xgb_xgb_ensemble": {
             "type": "regression",
             "base_model": "xgb_xgb_quantile_ensemble",
-            "class": _import_model_class("resource_prediction.models", "XGBXGBQuantileEnsemble"),
+            "class": XGBXGBQuantileEnsemble,
         },
         "xgb_xgb_max_ensemble": {
             "type": "regression", 
             "base_model": "xgb_xgb_max_quantile_ensemble",
-            "class": _import_model_class("resource_prediction.models", "XGBXGBMaxQuantileEnsemble"),
+            "class": XGBXGBMaxQuantileEnsemble,
         },
         "xgb_xgb_weighted_ensemble": {
             "type": "regression",
             "base_model": "xgb_xgb_weighted_quantile_ensemble", 
-            "class": _import_model_class("resource_prediction.models", "XGBXGBWeightedQuantileEnsemble"),
+            "class": XGBXGBWeightedQuantileEnsemble,
         },
         "xgb_xgb_confidence_ensemble": {
             "type": "regression",
             "base_model": "xgb_xgb_confidence_quantile_ensemble",
-            "class": _import_model_class("resource_prediction.models", "XGBXGBConfidenceEnsemble"),
+            "class": XGBXGBConfidenceEnsemble,
         },
         "xgb_xgb_adaptive_safety_ensemble": {
             "type": "regression",
             "base_model": "xgb_xgb_adaptive_safety_quantile_ensemble",
-            "class": _import_model_class("resource_prediction.models", "XGBXGBAdaptiveSafetyEnsemble"),
+            "class": XGBXGBAdaptiveSafetyEnsemble,
         },
         "xgb_xgb_selective_ensemble": {
             "type": "regression",
             "base_model": "xgb_xgb_selective_quantile_ensemble",
-            "class": _import_model_class("resource_prediction.models", "XGBXGBSelectiveEnsemble"),
+            "class": XGBXGBSelectiveEnsemble,
         },
         "xgboost_classification": {
             "type": "classification",
             "base_model": "xgboost",
-<<<<<<< HEAD
-            "class": _import_model_class("resource_prediction.models", "XGBoostClassifier"),
-=======
             "class": XGBoostClassifier,
             "confidence_threshold_tuning": True,
->>>>>>> 867f29ce
         },
         "xgboost_regression": {
             "type": "regression",
             "base_model": "xgboost",
-            "class": _import_model_class("resource_prediction.models", "XGBoostRegressor"),
+            "class": XGBoostRegressor,
         },
         "lightgbm_classification": {
             "type": "classification",
             "base_model": "lightgbm",
-<<<<<<< HEAD
-            "class": _import_model_class("resource_prediction.models", "LightGBMClassifier"),
-=======
             "class": LightGBMClassifier,
             "confidence_threshold_tuning": True,
->>>>>>> 867f29ce
         },
         "rf_classification": {
             "type": "classification",
             "base_model": "random_forest",
-<<<<<<< HEAD
-            "class": _import_model_class("resource_prediction.models", "RandomForestClassifier"),
-=======
             "class": RandomForestClassifier,
             "confidence_threshold_tuning": True,
->>>>>>> 867f29ce
         },
         "lightgbm_regression": {
             "type": "regression",
             "base_model": "lightgbm",
-            "class": _import_model_class("resource_prediction.models", "LightGBMRegressor"),
+            "class": LightGBMRegressor,
         },
         "lr_classification": {
             "type": "classification",
             "base_model": "logistic_regression",
-<<<<<<< HEAD
-            "class": _import_model_class("resource_prediction.models", "LogisticRegression"),
-=======
             "class": LogisticRegression,
             "confidence_threshold_tuning": True,
->>>>>>> 867f29ce
         },
         "sizey_regression": {
             "type": "regression",
             "base_model": "sizey",
-            "class": _import_model_class("resource_prediction.models", "SizeyPredictor"),
+            "class": SizeyPredictor,
         },
     }
 
     # Hyperparameter configuration system
+    # Each model family defines ONLY the parameters it actually needs
     # No shared parameters, no cross-contamination between models
     HYPERPARAMETER_CONFIGS = {
         # Quantile Ensemble Regression - only QE-specific parameters
