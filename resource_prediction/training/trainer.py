--- conflicted
+++ resolved
@@ -145,20 +145,9 @@
                 continue
 
             print(f"Training {family_name} with default parameters...")
-<<<<<<< HEAD
-            
+
             # Get default parameters for the family
             default_params = self.config.get_defaults(family_name)
-            
-=======
-
-            # Get default parameters
-            base_model = metadata['base_model']
-            task_type = metadata['type']
-            default_params = self.config.get_default_params(
-                base_model, task_type)
-
->>>>>>> 867f29ce
             # Evaluate the model with default parameters using the same evaluation logic as hyperparameter search
             from resource_prediction.training.hyperparameter import OptunaOptimizer
             optimizer = OptunaOptimizer(
@@ -182,13 +171,7 @@
 
             # Evaluate the model
             try:
-<<<<<<< HEAD
                 score = optimizer._objective(trial, family_name)
-                
-=======
-                score = optimizer._objective(trial, base_model, task_type)
-
->>>>>>> 867f29ce
                 # Create a mock study for compatibility with existing evaluation code
                 mock_trial = MockTrial(default_params, score)
                 mock_study = MockStudy(family_name, mock_trial)
