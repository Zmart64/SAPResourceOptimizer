# Resource Prediction

Predict peak memory requirements for distributed build jobs using a
combination of feature engineering and machine-learning models.

This project implements an automated ML pipeline that optimizes memory allocation
for CI/CD build systems, minimizing both out-of-memory failures and resource waste
through advanced hyperparameter optimization and business-focused metrics.

## Quick Start

### Prerequisites

Install [Poetry](https://python-poetry.org/) for dependency management:

```console
# Install Poetry (macOS/Linux)
curl -sSL https://install.python-poetry.org | python3 -

# Or via pip  
pip install poetry
```

### Setup

```console
# Install dependencies (including development tools)
poetry install --with dev

# Activate the Poetry shell
poetry shell

# Or run commands with poetry run prefix
poetry run python --version
```

### Using Models

The project provides a `DeployableModel` wrapper for consistent model loading and prediction:

```python
from resource_prediction.models import DeployableModel

# Load any model type
model = DeployableModel.load("artifacts/trained_models/lightgbm_classification.pkl")

# Make predictions (preprocessing happens automatically)
predictions = model.predict(raw_dataframe)

# Get model information  
model_info = model.get_model_info()
print(f"Model: {model_info['model_type']} ({model_info['task_type']})")
```

### Documentation

Full project documentation is available in the `docs/` directory. To build and view the documentation locally:

```console
# Build the documentation
make html

# Build and serve the documentation (auto-opens in browser)
make serve

# For development: clean, build, and serve
make dev
```
```

**Benefits of DeployableModel Architecture:**
-  **Unified Interface** - All models implement `BasePredictor` for consistency
-  **Integrated Preprocessing** - `ModelPreprocessor` handles feature engineering automatically
-  **Production Ready** - Complete serialization with metadata and preprocessing pipeline
-  **Extensible Design** - Easy to add new models following the same pattern
-  **Clean Architecture** - Consistent parameter handling throughout hyperparameter search and evaluation

### Documentation

Full project documentation is available in the `docs/` directory. To build and view the documentation locally:

```console
# Build the documentation
make html

# Build and serve the documentation (auto-opens in browser)
make serve

# For development: clean, build, and serve
make dev
```

The documentation will be available at `http://localhost:8000` and should automatically open in your browser.

**Alternative manual commands:**
```console
# If you prefer manual commands
poetry run sphinx-build -b html docs docs/_build/html
poetry run python serve_docs.py
```

## Imagined "how to use" workflow

### 1. Simple Training (Recommended)

```console
# Activate Poetry environment
poetry shell

# Train all models with default parameters (simple and fast)
python main.py --train

# Train only classification models
python main.py --train --task-type classification

# Train specific model families
python main.py --train --model-families xgboost_classification lightgbm_regression
```

### 2. Advanced Training with Hyperparameter Search

```console
# Run full pipeline with hyperparameter optimization for classification
python main.py --model-type classification --run-search

# Now regression, but re-use preprocessed data from first run  
python main.py --model-type regression --skip-preprocessing --run-search

# Quick training with defaults (equivalent to --train)
python main.py --run-search --use-defaults
```

### 3. Evaluation Only

```console
# Skip training and just evaluate existing models
python main.py --evaluate-only
```

## Command Line Reference

### Main Training Options

| Command | Description | Use Case |
|---------|-------------|----------|
| `--train` | Train models with default parameters | Quick prototyping, baseline results |
| `--run-search` | Full hyperparameter optimization | Best performance, production models |
| `--run-search --use-defaults` | Train with defaults (same as `--train`) | Legacy compatibility |
| `--evaluate-only` | Evaluate existing trained models | Testing, comparison |

### Common Filtering Options

| Option | Description | Example |
|--------|-------------|---------|
| `--task-type` | Filter by regression or classification | `--task-type regression` |
| `--model-families` | Train specific model families | `--model-families xgboost_regression lightgbm_classification` |
| `--skip-preprocessing` | Reuse preprocessed data | `--skip-preprocessing --train` |

### Quick Examples

```console
# Simple: Train all models with defaults
python main.py --train

# Focused: Train only XGBoost models  
python main.py --train --model-families xgboost_regression xgboost_classification

# Fast: Reuse preprocessing from previous run
python main.py --train --skip-preprocessing

# Advanced: Full hyperparameter search for specific models
python main.py --run-search --model-families lightgbm_regression
```

## Features

- **Multiple ML Approaches**: Regression and classification models for memory prediction
- **Flexible Training Options**: Simple `--train` mode or advanced `--run-search` with hyperparameter optimization
- **Automated Hyperparameter Tuning**: Optuna-based optimization with parallel execution
- **Business-Focused Metrics**: Cost-aware objective function balancing failures vs waste
- **Rich Feature Engineering**: Temporal, categorical, and rolling window features
- **Unified Model Architecture**: Standardized BasePredictor interface for all models
- **Interactive Web Applications**: Streamlit-based dashboards for model exploration
- **Production-Ready**: Poetry dependency management, comprehensive testing, and documentation

### Training Modes

**Simple Training (`--train`)**:
- Train models with default parameters (no hyperparameter search)
- 90% simpler than `--run-search --use-defaults`
- Perfect for quick prototyping and baseline results
- Example: `python main.py --train --model-families xgboost_regression`

**Advanced Training (`--run-search`)**:
- Full hyperparameter optimization using Optuna
- Best model performance but slower execution
- Use `--use-defaults` to skip search and use default parameters
- Example: `python main.py --run-search --model-families xgboost_regression`

## Supported Models

**Regression Models** (predict exact memory values):
- Quantile Ensemble (GradientBoosting + XGBoost)
- XGBoost Regression
- LightGBM Regression

**Classification Models** (predict memory bins):
- XGBoost Classifier
- LightGBM Classifier  
- Random Forest Classifier
- Logistic Regression

## Architecture

The pipeline implements a business-focused optimization objective:

**Business Score = 5 × Under-allocation% + Over-allocation%**

This reflects that memory under-allocation (causing build failures) is 5x more 
costly than over-allocation (wasting resources).

### Model Architecture

The project uses a clean, consistent model architecture:

- **BasePredictor Interface**: All models implement consistent `fit()` and `predict()` methods
- **DeployableModel Wrapper**: Production-ready wrapper with integrated preprocessing
- **ModelPreprocessor**: Handles feature engineering automatically
- **Unified Parameter Handling**: Both hyperparameter search and evaluation use the same wrapper models

### Directory Structure

The models are organized for clarity and maintainability:

```
resource_prediction/models/
├── __init__.py              # Public API exports
├── base.py                  # BasePredictor interface
├── unified_wrapper.py       # DeployableModel for production
└── implementations/         # Specific model implementations
    ├── lightgbm_models.py
    ├── quantile_ensemble.py
    ├── sklearn_models.py
    └── xgboost_models.py
```

**Design Principles:**
- **Separation of Concerns**: Infrastructure files (`base.py`, `unified_wrapper.py`) are separated from specific implementations
- **Clear Organization**: All concrete model implementations are grouped in the `implementations/` directory
- **Simple Imports**: Users import from `resource_prediction.models` regardless of internal structure
- **Easy Extension**: New models go in `implementations/` with import added to main `__init__.py`

## How to Extend

### Adding New Models

The system uses a simplified model registration approach that requires only 3 steps to add new models. The dynamic import and instantiation system automatically handles model creation without requiring hardcoded logic.

**Step-by-Step Guide:**

1. **Create Model Class** in `resource_prediction/models/implementations/`
   ```python
   from ..base import BasePredictor
   import pandas as pd
   import numpy as np
   
   class MyNewModel(BasePredictor):
       def __init__(self, param1: int = 100, param2: float = 0.1, random_state: int = 42, **kwargs):
           self.param1 = param1
           self.param2 = param2
           self.random_state = random_state
           # Your model initialization here
           
       def fit(self, X: pd.DataFrame, y: pd.Series, **fit_params) -> None:
           # Implement training logic
           pass
           
       def predict(self, X: pd.DataFrame) -> np.ndarray:
           # Implement prediction logic
           pass
   ```

2. **Register in MODEL_FAMILIES** in `resource_prediction/config.py`
   ```python
   MODEL_FAMILIES = {
       "my_new_model_regression": {
           "type": "regression", 
           "base_model": "my_new_model",
           "class": _import_model_class("resource_prediction.models", "MyNewModel"),
       },
       # ... other models
   }
   ```

3. **Define Hyperparameter Configuration** in `config.py`
   ```python
   HYPERPARAMETER_CONFIGS = {
       "my_new_model_regression": {
           "use_quant_feats": {"choices": [True, False], "default": True},
           "param1": {"min": 50, "max": 200, "type": "int", "default": 100},
           "param2": {"min": 0.01, "max": 0.3, "type": "float", "log": True, "default": 0.1},
           # Only include parameters your model actually uses!
       }
   }
   ```

**That's it!** The dynamic import and instantiation system automatically handles the rest:

- ✅ **No manual imports needed** - Dynamic imports handle model loading automatically
- ✅ **No hardcoded logic** - Models are instantiated dynamically from MODEL_FAMILIES
- ✅ **Automatic registration** - Hyperparameter search discovers models automatically
- ✅ **Clean separation** - Each model only defines its own parameters

**Key Benefits of This Architecture:**
<<<<<<< HEAD
- ✅ **Simplified workflow** - Only 3 steps required to add new models
- ✅ **No parameter filtering** - Models accept parameters directly from hyperparameter search
- ✅ **Consistent interface** - Same model class used in search and evaluation  
- ✅ **Clean implementation** - Models handle their own parameter validation
- ✅ **Dynamic instantiation** - Evaluation uses `metadata['class']` for automatic model creation
=======
-  **No Parameter Filtering** - Models accept parameters directly from hyperparameter search
-  **Consistent Interface** - Same model class used in search and evaluation  
-  **Clean Implementation** - Models handle their own parameter validation
-  **Dynamic Instantiation** - Evaluation uses `metadata['class']` for automatic model creation
-  **No Hardcoded Logic** - Adding models doesn't require updating evaluation code
>>>>>>> 867f29ce

**Model-Specific Parameters**: Only include parameters that your specific model actually uses:
- Classification models automatically get `n_bins`, `strategy` from the classification config
- Regression models only need parameters relevant to their algorithm
- No need to handle `alpha` unless your model does quantile prediction
- Use `**kwargs` in your `__init__` to gracefully handle unexpected parameters

### Customizing Business Logic

- Modify the business scoring function in `Trainer` class
- Adjust the 5:1 penalty ratio for under vs over-allocation  
- Add new metrics (SLA compliance, cost thresholds, etc.)

### Interactive Web Application

The project includes a unified Streamlit web application for model exploration:

```console
# Launch the main application (only one needed)
streamlit run app/app.py
```

The application features:
- **Model Selection**: Radio button interface to choose between 4 different models:
  - Classification
  - Quantile Ensemble (3 variants: Balanced, Tiny Under-allocation, Small Waste)
- **Interactive Prediction**: Real-time memory prediction with simulation data
- **Visualization**: Live charts showing prediction behavior over time
- **Simulation Mode**: Automatic batch processing with configurable delay
- **Model-Specific Interfaces**: Each model type has its own optimized interface

The app dynamically loads the appropriate model and configuration based on user selection, with helper modules in the subdirectories (`app/qe/`, `app/classification/`) providing model-specific functionality.<|MERGE_RESOLUTION|>--- conflicted
+++ resolved
@@ -312,19 +312,12 @@
 - ✅ **Clean separation** - Each model only defines its own parameters
 
 **Key Benefits of This Architecture:**
-<<<<<<< HEAD
 - ✅ **Simplified workflow** - Only 3 steps required to add new models
 - ✅ **No parameter filtering** - Models accept parameters directly from hyperparameter search
 - ✅ **Consistent interface** - Same model class used in search and evaluation  
 - ✅ **Clean implementation** - Models handle their own parameter validation
 - ✅ **Dynamic instantiation** - Evaluation uses `metadata['class']` for automatic model creation
-=======
--  **No Parameter Filtering** - Models accept parameters directly from hyperparameter search
--  **Consistent Interface** - Same model class used in search and evaluation  
--  **Clean Implementation** - Models handle their own parameter validation
--  **Dynamic Instantiation** - Evaluation uses `metadata['class']` for automatic model creation
--  **No Hardcoded Logic** - Adding models doesn't require updating evaluation code
->>>>>>> 867f29ce
+- ✅ **No hardcoded logic** - Adding models doesn't require updating evaluation code
 
 **Model-Specific Parameters**: Only include parameters that your specific model actually uses:
 - Classification models automatically get `n_bins`, `strategy` from the classification config
